import textwrap
import colorama
import os
import numpy as np
import subprocess
import sharpy.utils.sharpydir as sharpydir

cwd = os.getcwd()


class Writer(object):
    fore_colours = ['', colorama.Fore.BLUE, colorama.Fore.CYAN, colorama.Fore.RED]
    reset = colorama.Style.RESET_ALL

    output_columns = 80
    separator = '-'*output_columns
    sharpy_ascii = \
"""--------------------------------------------------------------------------------
            ######  ##     ##    ###    ########  ########  ##    ## 
           ##    ## ##     ##   ## ##   ##     ## ##     ##  ##  ##  
           ##       ##     ##  ##   ##  ##     ## ##     ##   ####   
            ######  ######### ##     ## ########  ########     ##    
                 ## ##     ## ######### ##   ##   ##           ##    
           ##    ## ##     ## ##     ## ##    ##  ##           ##    
            ######  ##     ## ##     ## ##     ## ##           ##    
--------------------------------------------------------------------------------"""

    sharpy_license = \
        '''Aeroelastics Lab, Aeronautics Department.
    Copyright (c), Imperial College London.
    All rights reserved. '''

    wrapper = textwrap.TextWrapper(width=output_columns, break_long_words=False)

    def __init__(self):
        self.print_screen = False
        self.print_file = False
        self.file = None
        self.file_route = ''
        self.file_name = ''

    def initialise(self, print_screen, print_file, file_route=None, file_name=None):
        # copy settings
        self.print_screen = print_screen
        self.print_file = print_file

        if self.print_file:
            self.file_route = file_route
            self.file_name = file_name
            # create folder if necessary
            if not os.path.exists(self.file_route):
                os.makedirs(self.file_route)

            self.file = open(self.file_route + '/' + self.file_name, 'w')

        self.print_welcome_message()

    def print_welcome_message(self):
        self.__call__(self.sharpy_ascii)
        self.__call__(self.sharpy_license)
        self.__call__('Running SHARPy from ' + cwd, 2)
        self.__call__('SHARPy being run is in ' + sharpydir.SharpyDir, 2)
<<<<<<< HEAD
        self.__call__(print_git_status(), 2)
=======
        try:
            self.__call__(print_git_status(), 2)
        except subprocess.CalledProcessError:
            pass
>>>>>>> 7bddbb0e
        import sharpy.utils.solver_interface as solver_interface
        solver_interface.print_available_solvers()

    def cout_quiet(self):
        self.print_screen = False

    def cout_talk(self):
        self.print_screen = True

    def print_separator(self, level=0):
        self.__call__(self.separator, level)

    def __call__(self, in_line, level=0):
        if self.print_screen:
            line = in_line
            lines = line.split("\n")
            if level > 3:
                raise AttributeError('Output level cannot be > 3')
            if len(lines) == 1:
                print(self.fore_colours[level] + line + self.reset)
            else:
                newline = ''
                for line in lines:
                    if len(line) > self.output_columns:
                        line = '\n'.join(self.wrapper.wrap(line))

                    print(self.fore_colours[level] + line + self.reset)
                #     newline += line + "\n"
                # print(self.fore_colours[level] + newline + self.reset)
        if self.print_file:
            line = in_line
            lines = line.split("\n")
            if len(lines) == 1:
                self.file.write(line + '\n')
            else:
                newline = ''
                for line in lines:
                    if len(line) > self.output_columns:
                        line = '\n'.join(self.wrapper.wrap(line))

                    newline += line + "\n"
                self.file.write(newline)

    def close(self):
        if self.file is not None:
            if not self.file.closed:
                self.file.close()

    def __del__(self):
        self.close()


cout_wrap = Writer()


def start_writer():
    global cout_wrap
    cout_wrap = Writer()
    # pass


def finish_writer():
    global cout_wrap
    if cout_wrap is not None:
        cout_wrap.close()
    # cout_wrap = None


# table output for residuals
class TablePrinter(object):
    global cout_wrap

    def __init__(self, n_fields=3, field_length=12, field_types=[['g']]*100):
        self.n_fields = n_fields
        self.field_length = np.full((self.n_fields, ), field_length, dtype=int)
        self.field_names = None
        self.field_types = field_types

        if cout_wrap is None:
            start_writer()

    def print_header(self, field_names):
        self.field_names = field_names
        if not len(self.field_names) == self.n_fields:
            raise Exception('len(field_names) /= n_fields')
        for i_name in range(self.n_fields):
            name = self.field_names[i_name]
            if len(name) >= self.field_length[i_name]:
                name = name[0:self.field_length[i_name]]

        string = ''
        for i_field in range(self.n_fields):
            string += '|{0[' + str(i_field) + ']:^' + str(self.field_length[i_field]) + '}'

        string += '|'
        cout_wrap(string.format(self.field_names))
        string = '-'*(sum(self.field_length) + self.n_fields + 1)
        cout_wrap(string)

    def print_line(self, line_data):
        string = ''
        for i_field in range(self.n_fields):
            string += '|{0[' + str(i_field) + ']:<' + str(self.field_length[i_field]) + self.field_types[i_field] + '}'

        string += '|'
        cout_wrap(string.format(line_data))


# version tracker and output
def get_git_revision_hash(di=sharpydir.SharpyDir):
    return subprocess.check_output(['git', 'rev-parse', 'HEAD'], cwd=di).strip().decode('utf-8')


def get_git_revision_short_hash(di=sharpydir.SharpyDir):
    return subprocess.check_output(['git', 'rev-parse', '--short', 'HEAD'], cwd=di).strip().decode('utf-8')


def get_git_revision_branch(di=sharpydir.SharpyDir):
    return subprocess.check_output(['git', 'rev-parse', '--abbrev-ref', 'HEAD'], cwd=di).strip().decode('utf-8')


def get_git_tag(di=sharpydir.SharpyDir):
    return subprocess.check_output(['git', 'describe'], cwd=di).strip().decode('utf-8')


def print_git_status():
    return ('The branch being run is ' + get_git_revision_branch() + '\n'\
            'The version and commit hash are: ' + get_git_tag() + '-' + get_git_revision_short_hash())<|MERGE_RESOLUTION|>--- conflicted
+++ resolved
@@ -60,14 +60,10 @@
         self.__call__(self.sharpy_license)
         self.__call__('Running SHARPy from ' + cwd, 2)
         self.__call__('SHARPy being run is in ' + sharpydir.SharpyDir, 2)
-<<<<<<< HEAD
-        self.__call__(print_git_status(), 2)
-=======
         try:
             self.__call__(print_git_status(), 2)
         except subprocess.CalledProcessError:
             pass
->>>>>>> 7bddbb0e
         import sharpy.utils.solver_interface as solver_interface
         solver_interface.print_available_solvers()
 
