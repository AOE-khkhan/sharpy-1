'''
Rotation algebra library

Note: testing in tests/utils/algebra_test
'''

import numpy as np
import scipy.linalg
from warnings import warn 

#######
# functions for back compatibility
def quat2rot(quat):
    warn('quat2rot(quat) is obsolite! Use quat2rotation(quat).T instead!')
    return quat2rotation(quat).T
def crv2rot(psi):
    warn('crv2rot(psi) is obsolite! Use crv2rotation(psi) instead!')    
    return crv2rotation(psi)
def rot2crv(rot):
    warn('rot2crv(rot) is obsolite! Use rotation2crv(rot.T) instead!')    
    return rotation2crv(rot.T)
def triad2rot(xb,yb,zb):
    warn('triad2rot(xb,yb,zb) is obsolite! Use triad2rotation(xb,yb,zb).T instead!') 
    return triad2rotation(xb,yb,zb).T
def mat2quat(rot):
     warn('mat2quat(rot) is obsolite! Use rotation2quat(rot.T) instead!')
     return rotation2quat(rot.T)
#######

def tangent_vector(in_coord, ordering=None):
    """ Tangent vector calculation for 2+ noded elements.

    Calculates the tangent vector interpolating every dimension
    separately. It uses a (n_nodes - 1) degree polynomial, and the
    differentiation is analytical.

    Args:
        in_coord (np.ndarray): array of coordinates of the nodes. Dimensions = ``[n_nodes, ndim]``

    Notes:
        Dimensions are treated independent from each other, interpolating polynomials are computed
        individually.

    """
    n_nodes, ndim = in_coord.shape

    if ordering is None:
        if n_nodes == 2:
            ordering = [0, n_nodes - 1]
        elif n_nodes == 3:
            ordering = [0, 2, 1]
        else:
            raise NotImplementedError('Elements with more than 3 nodes are not supported')

    polyfit_vec, polyfit_der_vec, coord = get_polyfit(in_coord, ordering)

    # tangent vector calculation
    # \vec{t} = \frac{fx'i + fy'j + fz'k}/mod(...)
    tangent = np.zeros_like(coord)
    for inode in range(n_nodes):
        vector = []
        for idim in range(ndim):
            vector.append((polyfit_der_vec[idim])(inode))
        # vector = np.array([polyfit_der_vec[0](inode),
        # DEBUG
        vector = np.array(vector)
        if (np.linalg.norm(vector)) == 0.0:
            print(vector)
        vector /= np.linalg.norm(vector)
        tangent[inode, :] = vector

    # check orientation of tangent vector
    fake_tangent = np.zeros_like(tangent)
    for inode in range(n_nodes):
        if inode == n_nodes - 1:
            # use previous vector
            fake_tangent[inode, :] = fake_tangent[inode - 1, :]
            continue
        fake_tangent[inode, :] = coord[inode+1, :] - coord[inode, :]

    inverted_tangent = False
    for inode in range(n_nodes):
        if np.dot(tangent[inode, :], fake_tangent[inode, :]) < 0:
            inverted_tangent = True
            break

    if inverted_tangent:
        tangent *= -1

    return tangent, polyfit_vec


def get_polyfit(in_coord, ordering):
    coord = in_coord.copy()
    n_nodes, ndim = coord.shape
    for index in range(n_nodes):
        order = ordering[index]
        coord[index, :] = in_coord[order, :]

    polynomial_degree = n_nodes - 1
    # first, the polynomial fit.
    # we are going to differentiate wrt the indices ([0, 1, 2] for a 3-node)
    polyfit_vec = []  # we are going to store here the coefficients of the polyfit
    for idim in range(ndim):
        polyfit_vec.append(np.polyfit(range(n_nodes), coord[:, idim],
                                      polynomial_degree))

    # differentiation
    polyfit_der_vec = []
    for idim in range(ndim):
        polyfit_der_vec.append(np.poly1d(np.polyder(polyfit_vec[idim])))

    return polyfit_vec, polyfit_der_vec, coord


def unit_vector(vector):
    """
    Tested
    :param vector:
    :return:
    """
    if np.linalg.norm(vector) < 1e-6:
        return np.zeros_like(vector)
    return vector/np.linalg.norm(vector)


def rotation_matrix_around_axis(axis, angle):
    axis = unit_vector(axis)
    rot = np.cos(angle)*np.eye(3)
    rot += np.sin(angle)*skew(axis)
    rot += (1 - np.cos(angle))*np.outer(axis, axis)
    return rot


def skew(vector):
    if not vector.size == 3:
        raise ValueError('The input vector is not 3D')

    matrix = np.zeros((3, 3))
    matrix[1, 2] = -vector[0]
    matrix[2, 0] = -vector[1]
    matrix[0, 1] = -vector[2]
    matrix[2, 1] = vector[0]
    matrix[0, 2] = vector[1]
    matrix[1, 0] = vector[2]
    return matrix


def triad2rotation(xb, yb, zb):
    """
    If the input triad is the "b" coord system given in "a" frame,
    (the vectors of the triad are xb, yb, zb), this function returns Rab, ie the
    rotation matrix required to rotate the FoR A onto B.
    :param xb:
    :param yb:
    :param zb:
    :return: rotation matrix Rab
    """  
    return np.column_stack((xb, yb, zb))




def rot_matrix_2d(angle):
    return np.array([[np.cos(angle), -np.sin(angle)], [np.sin(angle), np.cos(angle)]])


def angle_between_vectors(vec_a, vec_b):
    angle = np.arctan2(np.linalg.norm(np.cross(vec_a, vec_b)), np.dot(vec_a, vec_b))
    return angle


def angle_between_vectors_sign(vec_a, vec_b, plane_normal=np.array([0, 0, 1])):
    angle = np.arctan2(np.linalg.norm(np.cross(vec_a, vec_b)), np.dot(vec_a, vec_b))
    if np.dot(plane_normal, np.cross(vec_a, vec_b)) < 0:
        angle *= -1
    return angle


def angle_between_vector_and_plane(vector, plane_normal):
    angle = np.arcsin((np.linalg.norm(np.dot(vector, plane_normal)))/
                      (np.linalg.norm(vector)*np.linalg.norm(plane_normal)))
    return angle


# def mat2quat(mat):
#     matT = mat.T

#     s = np.zeros((4, 4))

#     s[0, 0] = 1.0 + np.trace(matT)
#     s[0, 1:] = matrix2skewvec(matT)

#     s[1, 0] = matT[2, 1] - matT[1, 2]
#     s[1, 1] = 1.0 + matT[0, 0] - matT[1, 1] - matT[2, 2]
#     s[1, 2] = matT[0, 1] + matT[1, 0]
#     s[1, 3] = matT[0, 2] + matT[2, 0]

#     s[2, 0] = matT[0, 2] - matT[2, 0]
#     s[2, 1] = matT[1, 0] + matT[0, 1]
#     s[2, 2] = 1.0 - matT[0, 0] + matT[1, 1] - matT[2, 2]
#     s[2, 3] = matT[1, 2] + matT[2, 1]

#     s[3, 0] = matT[1, 0] - matT[0, 1]
#     s[3, 1] = matT[0, 2] + matT[2, 0]
#     s[3, 2] = matT[1, 2] + matT[2, 1]
#     s[3, 3] = 1.0 - matT[0, 0] - matT[1, 1] + matT[2, 2]

#     smax = np.max(np.diag(s))
#     ismax = np.argmax(np.diag(s))

#     # compute quaternion angles
#     quat = np.zeros((4,))
#     quat[ismax] = 0.5*np.sqrt(smax)
#     for i in range(4):
#         if i == ismax:
#             continue
#         quat[i] = 0.25*s[ismax, i]/quat[ismax]

#     return quat


def rotation2quat(Cab):
    '''
    Given a rotation matrix Cab rotating the frame a onto b, the function returns
    the minimal "positive angle" quaternion representing this rotation. 

    Note: this is the inverse of quat2rotation for Cartesian rotation vectors 
    associated to rotations in the range [-pi,pi], i.e.:
        fv == algebra.rotation2crv(algebra.crv2rotation(fv))  
    for each fv=a*nv such that nv is a unit vector and the scalar a in [-pi,pi].
    '''

    s = np.zeros((4, 4))

    s[0, 0] = 1.0 + np.trace(Cab)
    s[0, 1:] = matrix2skewvec(Cab)

    s[1, 0] = Cab[2, 1] - Cab[1, 2]
    s[1, 1] = 1.0 + Cab[0, 0] - Cab[1, 1] - Cab[2, 2]
    s[1, 2] = Cab[0, 1] + Cab[1, 0]
    s[1, 3] = Cab[0, 2] + Cab[2, 0]

    s[2, 0] = Cab[0, 2] - Cab[2, 0]
    s[2, 1] = Cab[1, 0] + Cab[0, 1]
    s[2, 2] = 1.0 - Cab[0, 0] + Cab[1, 1] - Cab[2, 2]
    s[2, 3] = Cab[1, 2] + Cab[2, 1]

    s[3, 0] = Cab[1, 0] - Cab[0, 1]
    s[3, 1] = Cab[0, 2] + Cab[2, 0]
    s[3, 2] = Cab[1, 2] + Cab[2, 1]
    s[3, 3] = 1.0 - Cab[0, 0] - Cab[1, 1] + Cab[2, 2]

    smax = np.max(np.diag(s))
    ismax = np.argmax(np.diag(s))

    # compute quaternion angles
    quat = np.zeros((4,))
    quat[ismax] = 0.5*np.sqrt(smax)
    for i in range(4):
        if i == ismax:
            continue
        quat[i] = 0.25*s[ismax, i]/quat[ismax]

    return quat_bound(quat)


def quat_bound(quat):
    '''
    Given a quaternion associated to a rotation of angle a about an axis nv, the 
    function "bounds" the quaternion, i.e. sets the rotation axis nv such that
    a in [-pi,pi]. 

    Note: as quaternions are defined as qv=[cos(a/2); sin(a/2)*nv], this is
    equivalent to enforce qv[0]>=0.
    '''
    if quat[0]<0:
        quat*=-1.
    return quat


def matrix2skewvec(matrix):
    vector = np.array([matrix[2, 1] - matrix[1, 2],
                       matrix[0, 2] - matrix[2, 0],
                       matrix[1, 0] - matrix[0, 1]])
    return vector


def quat2crv(quat):
    crv_norm = 2.0*np.arccos(max(-1.0, min(quat[0], 1.0)))

    # normal vector
    if abs(crv_norm) < 1e-15:
        psi = np.zeros((3,))
    else:
        psi = crv_norm*quat[1:4]/np.sin(crv_norm*0.5)

    return psi


def crv2quat(psi):
    '''
    Converts a Cartesian rotation vector into a "minimal rotation" quaternion,
    ie, being the quaternion defined as:
        qv= [cos(a/2); sin(a/2)*nv ]
    the rotation axis is such that the rotation angle a is in [-pi,pi] or,
    equivalently, qv[0]>=0.    
    '''

    # minimise crv rotation
    psi_new=crv_bounds(psi)    

    fi=np.linalg.norm(psi_new)
    nv=psi_new/fi

    quat=np.zeros((4,))
    quat[0]=np.cos(.5*fi)
    quat[1:]=np.sin(.5*fi)*nv 

    return quat


def crv_bounds(crv_ini):
    '''
    Forces the Cartesian rotation vector norm to be in [-pi,pi], i.e. determines
    the rotation axis orientation so as to ensure "minimal rotation".
    '''

    crv = crv_ini.copy()
    # original norm
    norm_ini = np.linalg.norm(crv_ini)

    # force the norm to be in [-pi, pi]
    norm = norm_ini - 2.0*np.pi*int(norm_ini/(2*np.pi))

    if norm == 0.0:
        crv *= 0.0
    else:
        if norm > np.pi:
            norm -= 2.0*np.pi
        elif norm < -np.pi:
            norm += 2.0*np.pi
        crv *= (norm/norm_ini)

    return crv


def triad2crv(xb, yb, zb):
    return rotation2crv(triad2rotation(xb, yb, zb))


def crv2triad(psi):
    rot_matrix = crv2rotation(psi)
    return rot_matrix[:, 0], rot_matrix[:, 1], rot_matrix[:, 2]


def crv2rotation(psi):
    '''
    Given a Cartesian rotation vector psi, the function produces the rotation
    matrix required to rotate a vector according to psi.

    Note: this is psi2mat in the matlab version
    '''

    norm_psi = np.linalg.norm(psi)

    if norm_psi < 1e-15:
        skew_psi = skew(psi)
        rot_matrix = np.eye(3) + skew_psi + 0.5*np.dot(skew_psi, skew_psi)
    else:
        normal = psi/norm_psi
        skew_normal = skew(normal)

        rot_matrix = np.eye(3)
        rot_matrix += np.sin(norm_psi)*skew_normal
        rot_matrix += (1.0 - np.cos(norm_psi))*np.dot(skew_normal, skew_normal)

    return rot_matrix


def rotation2crv(Cab):
    '''
    Given a rotation matrix Cab rotating the frame a onto b, the function returns
    the minimal size Cartesian rotation vector representing this rotation. 

    Note: this is the inverse of crv2rotation for Cartesian rotation vectors 
    associated to rotations in the range [-pi,pi], i.e.:
        fv == algebra.rotation2crv(algebra.crv2rotation(fv))  
    for each fv=a*nv such that nv is a unit vector and the scalar a in [-pi,pi].
    '''
    
    if np.linalg.norm(Cab) < 1e-6:
        raise AttributeError(\
                 'Element Vector V is not orthogonal to reference line (51105)')

    quat = rotation2quat(Cab)
    psi = quat2crv(quat)

    if np.linalg.norm(Cab) < 1.0e-15:
        psi[0] = Cab[1, 2]
        psi[1] = Cab[2, 0]
        psi[2] = Cab[0, 1]

    return crv_bounds(psi)



def crv2tan(psi):
    norm_psi = np.linalg.norm(psi)
    psi_skew = skew(psi)

    eps = 1e-8
    # if norm_psi < eps:
    #     k1 = 1.0
    #     k2 = 1.0/6.0
    # else:
    #     k1 = np.sin(norm_psi*0.5)/(norm_psi*0.5)
    #     k2 = (1.0 - np.sin(norm_psi)/norm_psi)/(norm_psi*norm_psi)
    #
    # T = np.eye(3) - (0.5*k1*k1)*psi_skew + k2*np.dot(psi_skew, psi_skew)

    # new expression for tangent operator (equation 4.11 in Geradin and Cardona)
    if norm_psi < eps:
        return np.eye(3) - 0.5*psi_skew + 1.0/6.0*np.dot(psi_skew, psi_skew)
    else:
        k1 = (np.cos(norm_psi) - 1.0)/(norm_psi*norm_psi)
        k2 = (1.0 - np.sin(norm_psi)/norm_psi)/(norm_psi*norm_psi)
        return np.eye(3) + k1*psi_skew + k2*np.dot(psi_skew, psi_skew)


def crv2invtant(psi):
    tan = crv2tan(psi).T
    return np.linalg.inv(tan)


def triad2crv_vec(v1, v2, v3):
    n_nodes, _ = v1.shape
    crv_vec = np.zeros((n_nodes, 3))
    for inode in range(n_nodes):
        crv_vec[inode, :] = triad2crv(v1[inode, :], v2[inode, :], v3[inode, :])

    return crv_vec


def crv2triad_vec(crv_vec):
    n_nodes, _ = crv_vec.shape
    v1 = np.zeros((n_nodes, 3))
    v2 = np.zeros((n_nodes, 3))
    v3 = np.zeros((n_nodes, 3))
    for inode in range(n_nodes):
        v1[inode, :], v2[inode, :], v3[inode, :] = crv2triad(crv_vec[inode, :])
    return v1, v2, v3


def quat2rotation(q1):
    """@brief Calculate rotation matrix based on quaternions.
    See Aircraft Control and Simulation, pag. 31, by Stevens, Lewis.
    Copied from S. Maraniello's SHARPy

    Remark: if B is a FoR obtained rotating a FoR A of angle fi about an axis n 
    (remind n will be invariant during the rotation), and q is the related 
    quaternion q(fi,n), the function will return the matrix Cab such that:
        - Cab rotates A onto B
        - Cab transforms the coordinates of a vector defined in B component to 
        A components.
    """

    q = q1.copy(order='F')
    q /= np.linalg.norm(q)

    rot_mat = np.zeros((3, 3), order='F')

    rot_mat[0, 0] = q[0]**2 + q[1]**2 - q[2]**2 - q[3]**2
    rot_mat[1, 1] = q[0]**2 - q[1]**2 + q[2]**2 - q[3]**2
    rot_mat[2, 2] = q[0]**2 - q[1]**2 - q[2]**2 + q[3]**2

    rot_mat[1, 0] = 2.*(q[1]*q[2] + q[0]*q[3])
    rot_mat[0, 1] = 2.*(q[1]*q[2] - q[0]*q[3])

    rot_mat[2, 0] = 2.*(q[1]*q[3] - q[0]*q[2])
    rot_mat[0, 2] = 2.*(q[1]*q[3] + q[0]*q[2])

    rot_mat[2, 1] = 2.*(q[2]*q[3] + q[0]*q[1])
    rot_mat[1, 2] = 2.*(q[2]*q[3] - q[0]*q[1])

    return rot_mat


def rot_skew(vec):
    from warnings import warn
    warn("use 'skew' function instead of 'rot_skew'")
    return skew(vec)


def rotation3d_x(angle):
    c = np.cos(angle)
    s = np.sin(angle)
    mat = np.zeros((3, 3))
    mat[0, :] = [1.0, 0.0, 0.0]
    mat[1, :] = [0.0,   c,  -s]
    mat[2, :] = [0.0,   s,   c]
    return mat


def rotation3d_y(angle):
    c = np.cos(angle)
    s = np.sin(angle)
    mat = np.zeros((3, 3))
    mat[0, :] = [c, 0.0, -s]
    mat[1, :] = [0.0, 1.0, 0.0]
    mat[2, :] = [s, 0.0,  c]
    return mat


def rotation3d_z(angle):
    c = np.cos(angle)
    s = np.sin(angle)
    mat = np.zeros((3, 3))
    mat[0, :] = [  c,  -s, 0.0]
    mat[1, :] = [  s,   c, 0.0]
    mat[2, :] = [0.0, 0.0, 1.0]
    return mat


def rotate_crv(crv_in, axis, angle):
    crv = np.zeros_like(crv_in)
    C = crv2rotation(crv_in).T
    rot = rotation_matrix_around_axis(axis, angle)
    C = np.dot(C, rot)
    crv = rot2crv(C)
    return crv


def euler2rot(euler):
    """
    :param euler: [roll, pitch, yaw]
    :return:
    """
    rot = rotation3d_z(euler[2])
    rot = np.dot(rotation3d_y(euler[1]), rot)
    rot = np.dot(rotation3d_x(euler[0]), rot)
    return rot


def euler2quat(euler):
    euler_rot = euler2rot(euler)  # this is Cag
    quat = mat2quat(euler_rot)
    return quat


def crv_dot2omega(crv, crv_dot):
    return np.dot(crv2tan(crv).T, crv_dot)


def crv_dot2Omega(crv, crv_dot):
    return np.dot(crv2tan(crv), crv_dot)


def quaternion_product(q, r):
    result = np.zeros((4,))
    result[0] = q[0]*r[0] - q[1]*r[1] - q[2]*r[2] - q[3]*r[3]
    result[1] = q[0]*r[1] + q[1]*r[0] + q[2]*r[3] - q[3]*r[2]
    result[2] = q[0]*r[2] - q[1]*r[3] + q[2]*r[0] + q[3]*r[1]
    result[3] = q[0]*r[3] + q[1]*r[2] - q[2]*r[1] + q[3]*r[0]
    return result


def omegadt2quat(omegadt):
    quat = np.zeros((4,))

    omegadt_norm = np.linalg.norm(omegadt)
    quat[0] = np.cos(0.5*omegadt_norm)
    quat[1:4] = unit_vector(omegadt)*np.sin(0.5*omegadt_norm)
    return quat


def rotate_quaternion(quat, omegadt):
    return quaternion_product(omegadt2quat(omegadt), quat)


<<<<<<< HEAD
def get_triad(coordinates_def, frame_of_reference_delta, twist=None, n_nodes=3, ordering=np.array([0, 2, 1])):
    """
    Generates two unit vectors in body FoR that define the local FoR for
    a beam element. These vectors are calculated using `frame_of_reference_delta`
    :return:
    """
    # now, calculate tangent vector (and coefficients of the polynomial
    # fit just in case)
    tangent, polyfit = tangent_vector(
        coordinates_def,
        ordering)
    normal = np.zeros_like(tangent)
    binormal = np.zeros_like(tangent)

    # v_vector is the vector with origin the FoR node and delta
    # equals frame_of_reference_delta
    for inode in range(n_nodes):
        v_vector = frame_of_reference_delta[inode, :]
        normal[inode, :] = unit_vector(np.cross(
                                                tangent[inode, :],
                                                v_vector
                                                )
                                           )
        binormal[inode, :] = -unit_vector(np.cross(
                                                tangent[inode, :],
                                                normal[inode, :]
                                                        )
                                              )

    if twist is not None:
        raise NotImplementedError('Structural twist is not yet supported in algebra.get_triad, but it is in beamstructures.py')
    # # we apply twist now
    # for inode in range(self.n_nodes):
    #     if not self.structural_twist[inode] == 0.0:
    #         rotation_mat = algebra.rotation_matrix_around_axis(tangent[inode, :],
    #                                                            self.structural_twist[inode])
    #         normal[inode, :] = np.dot(rotation_mat, normal[inode, :])
    #         binormal[inode, :] = np.dot(rotation_mat, binormal[inode, :])

    return tangent, binormal, normal


def der_CquatT_by_v(q,v):
    '''
    Being C=C(quat) the rotational matrix depending on the quaternion q and
    defined as C=quat2rot(q).T, the function returns the derivative, w.r.t. the
=======
def der_Cquat_by_v(q,v):
    '''
    Being C=C(quat) the rotational matrix depending on the quaternion q and 
    defined as C=quat2rotation(q), the function returns the derivative, w.r.t. the
>>>>>>> e1029edd
    quanternion components, of the vector dot(C,v), where v is a constant 
    vector.
    The elements of the resulting derivative matrix D are ordered such that:
        d(C*v) = D*d(q)
    where d(.) is a delta operator.
    '''

    vx,vy,vz=v
    q0,q1,q2,q3=q

    return 2.*np.array( [[ q0*vx + q2*vz - q3*vy, q1*vx + q2*vy + q3*vz, 
                                 q0*vz + q1*vy - q2*vx, -q0*vy + q1*vz - q3*vx], 
                         [ q0*vy - q1*vz + q3*vx, -q0*vz - q1*vy + q2*vx, 
                                 q1*vx + q2*vy + q3*vz,  q0*vx + q2*vz - q3*vy], 
                         [ q0*vz + q1*vy - q2*vx, q0*vy - q1*vz + q3*vx, 
                                -q0*vx - q2*vz + q3*vy, q1*vx + q2*vy + q3*vz]])



def der_CquatT_by_v(q,v):
    '''
    Being C=C(quat).T the projection matrix depending on the quaternion q and 
    defined as C=quat2rotation(q).T, the function returns the derivative, w.r.t. the
    quanternion components, of the vector dot(C,v), where v is a constant 
    vector.
    The elements of the resulting derivative matrix D are ordered such that:
        d(C*v) = D*d(q)
    where d(.) is a delta operator.
    '''

    vx,vy,vz=v
    q0,q1,q2,q3=q

    return 2.*np.array( [[ q0*vx + q2*vz - q3*vy, q1*vx + q2*vy + q3*vz, 
                                 q0*vz + q1*vy - q2*vx, -q0*vy + q1*vz - q3*vx], 
                         [q0*vy - q1*vz + q3*vx, -q0*vz - q1*vy + q2*vx, 
                                   q1*vx + q2*vy + q3*vz,q0*vx + q2*vz - q3*vy], 
                         [q0*vz + q1*vy - q2*vx, q0*vy - q1*vz + q3*vx,
                                -q0*vx - q2*vz + q3*vy, q1*vx + q2*vy + q3*vz]])



def der_Tan_by_xv(fv0,xv):
    '''
    Being fv0 a cartesian rotation vector and Tan the corresponding tangential 
    operator (computed through crv2tan(fv)), the function returns the derivative
    of dot(Tan,xv), where xv is a constant vector.

    The elements of the resulting derivative matrix D are ordered such that:
        d(Tan*xv) = D*d(fv)
    where d(.) is a delta operator.

    Note: the derivative expression has been derived symbolically and verified 
    by FDs. A more compact expression may be possible.
    '''

    f0=np.linalg.norm(fv0)
    sf0,cf0=np.sin(f0),np.cos(f0)

    fv0_x,fv0_y,fv0_z=fv0 
    xv_x,xv_y,xv_z=xv

    f0p2=f0**2
    f0p3=f0**3
    f0p4=f0**4  

    rs01=sf0/f0  
    rs03=sf0/f0p3 
    rc02=(cf0 - 1)/f0p2   
    rc04=(cf0 - 1)/f0p4

    Ts02=(1 - rs01)/f0p2
    Ts04=(1 - rs01)/f0p4

    # if f0<1e-8: rs01=1.0 # no need
    return np.array(
        [[xv_x*((-fv0_y**2 - fv0_z**2)*(-cf0*fv0_x/f0p2 + fv0_x*rs03)/f0p2 - 
            2*fv0_x*(1 - rs01)*(-fv0_y**2 - fv0_z**2)/f0p4) + xv_y*(fv0_x*fv0_y*(
                -cf0*fv0_x/f0p2 + fv0_x*rs03)/f0p2 + fv0_y*Ts02 + 
            fv0_x*fv0_z*rs03 - 2*fv0_x**2*fv0_y*Ts04 + 2*fv0_x*fv0_z*
            rc04) + xv_z*(fv0_x*fv0_z*(-cf0*fv0_x/f0p2 + fv0_x*rs03)/f0p2 + 
            fv0_z*Ts02 - fv0_x*fv0_y*rs03 - 2*fv0_x**2*fv0_z*Ts04 
            - 2*fv0_x*fv0_y*rc04),
            #
          xv_x*(-2*fv0_y*Ts02 + (-fv0_y**2 - fv0_z**2)*(-cf0*fv0_y/f0p2 + 
            fv0_y*rs03)/f0p2 - 2*fv0_y*(1 - rs01)*(-fv0_y**2 - fv0_z**2)/f0p4) + 
          xv_y*(fv0_x*fv0_y*(-cf0*fv0_y/f0p2 + fv0_y*rs03)/f0p2 + fv0_x*Ts02 + 
            fv0_y*fv0_z*rs03 - 2*fv0_x*fv0_y**2*Ts04 + 2*fv0_y*fv0_z*rc04) 
          + xv_z*(fv0_x*fv0_z*(-cf0*fv0_y/f0p2 + fv0_y*rs03)/f0p2 + rc02 - 
            fv0_y**2*rs03 - 2*fv0_x*fv0_y*fv0_z*Ts04 - 2*fv0_y**2*rc04),
          #
          xv_x*(-2*fv0_z*Ts02 + (-fv0_y**2 - fv0_z**2)*(-cf0*fv0_z/f0p2 
            + fv0_z*rs03)/f0p2 - 2*fv0_z*(1 - rs01)*(-fv0_y**2 - fv0_z**2)/f0p4) + 
          xv_y*(fv0_x*fv0_y*(-cf0*fv0_z/f0p2 + fv0_z*rs03)/f0p2 - rc02 
            + fv0_z**2*rs03 - 2*fv0_x*fv0_y*fv0_z*Ts04 + 2*fv0_z**2*rc04) 
          + xv_z*(fv0_x*fv0_z*(-cf0*fv0_z/f0p2 + fv0_z*rs03)/f0p2 + fv0_x*Ts02 
            - fv0_y*fv0_z*rs03 - 2*fv0_x*fv0_z**2*Ts04 - 2*fv0_y*fv0_z*rc04)],
         [xv_x*(fv0_x*fv0_y*(-cf0*fv0_x/f0p2 + fv0_x*rs03)/f0p2 + 
            fv0_y*Ts02 - fv0_x*fv0_z*rs03 - 2*fv0_x**2*fv0_y*Ts04 - 
            2*fv0_x*fv0_z*rc04) + xv_y*(-2*fv0_x*Ts02 + 
            (-fv0_x**2 - fv0_z**2)*(-cf0*fv0_x/f0p2 + fv0_x*rs03)/f0p2 
            - 2*fv0_x*(1 - rs01)*(-fv0_x**2 - fv0_z**2)/f0p4) + 
            xv_z*(fv0_y*fv0_z*(-cf0*fv0_x/f0p2 + fv0_x*rs03)/f0p2 - rc02 
                + fv0_x**2*rs03 + 2*fv0_x**2*rc04 - 2*fv0_x*fv0_y*fv0_z*Ts04),
          xv_x*(fv0_x*fv0_y*(-cf0*fv0_y/f0p2 + fv0_y*rs03)/f0p2 + 
            fv0_x*Ts02 - fv0_y*fv0_z*rs03 - 2*fv0_x*fv0_y**2*Ts04 
            - 2*fv0_y*fv0_z*rc04) + xv_y*((-fv0_x**2 - fv0_z**2)*(-cf0*fv0_y/f0p2 
                + fv0_y*rs03)/f0p2 - 2*fv0_y*(1 - rs01)*(-fv0_x**2 - fv0_z**2)/f0p4) 
            + xv_z*(fv0_y*fv0_z*(-cf0*fv0_y/f0p2 + fv0_y*rs03)/f0p2 + fv0_z*Ts02 
                + fv0_x*fv0_y*rs03 + 2*fv0_x*fv0_y*rc04 - 2*fv0_y**2*fv0_z*Ts04),
          xv_x*(fv0_x*fv0_y*(-cf0*fv0_z/f0p2 + fv0_z*rs03)/f0p2 + rc02 - fv0_z**2*rs03 
            - 2*fv0_x*fv0_y*fv0_z*Ts04 - 2*fv0_z**2*rc04) + xv_y*(-2*fv0_z*Ts02 
            + (-fv0_x**2 - fv0_z**2)*(-cf0*fv0_z/f0p2 + fv0_z*rs03)/f0p2 - 
            2*fv0_z*(1 - rs01)*(-fv0_x**2 - fv0_z**2)/f0p4) + xv_z*(fv0_y*fv0_z*(-cf0*fv0_z/f0p2 
                + fv0_z*rs03)/f0p2 + fv0_y*Ts02 + fv0_x*fv0_z*rs03 + 2*fv0_x*fv0_z*rc04 
            - 2*fv0_y*fv0_z**2*Ts04)],
         [xv_x*(fv0_x*fv0_z*(-cf0*fv0_x/f0p2 + fv0_x*rs03)/f0p2 + fv0_z*Ts02 
            + fv0_x*fv0_y*rs03 - 2*fv0_x**2*fv0_z*Ts04 + 2*fv0_x*fv0_y*rc04) 
         + xv_y*(fv0_y*fv0_z*(-cf0*fv0_x/f0p2 + fv0_x*rs03)/f0p2 + rc02 - fv0_x**2*rs03 
            - 2*fv0_x**2*rc04 - 2*fv0_x*fv0_y*fv0_z*Ts04) + xv_z*(-2*fv0_x*Ts02 
            + (-fv0_x**2 - fv0_y**2)*(-cf0*fv0_x/f0p2 + fv0_x*rs03)/f0p2 - 
            2*fv0_x*(1 - rs01)*(-fv0_x**2 - fv0_y**2)/f0p4),
          xv_x*(fv0_x*fv0_z*(-cf0*fv0_y/f0p2 + fv0_y*rs03)/f0p2 - rc02 + fv0_y**2*rs03 - 
            2*fv0_x*fv0_y*fv0_z*Ts04 + 2*fv0_y**2*rc04) + xv_y*(fv0_y*fv0_z*(-cf0*fv0_y/f0p2 
                + fv0_y*rs03)/f0p2 + fv0_z*Ts02 - fv0_x*fv0_y*rs03 - 2*fv0_x*fv0_y*rc04 
            - 2*fv0_y**2*fv0_z*Ts04) + xv_z*(-2*fv0_y*Ts02 + (-fv0_x**2 
                - fv0_y**2)*(-cf0*fv0_y/f0p2 + fv0_y*rs03)/f0p2 - 2*fv0_y*(1 - rs01)*(-fv0_x**2 
                - fv0_y**2)/f0p4),
          xv_x*(fv0_x*fv0_z*(-cf0*fv0_z/f0p2 + fv0_z*rs03)/f0p2 + fv0_x*Ts02 + 
            fv0_y*fv0_z*rs03 - 2*fv0_x*fv0_z**2*Ts04 + 2*fv0_y*fv0_z*rc04) + 
          xv_y*(fv0_y*fv0_z*(-cf0*fv0_z/f0p2 + fv0_z*rs03)/f0p2 + fv0_y*Ts02 
            - fv0_x*fv0_z*rs03 - 2*fv0_x*fv0_z*rc04 - 2*fv0_y*fv0_z**2*Ts04) + 
          xv_z*((-fv0_x**2 - fv0_y**2)*(-cf0*fv0_z/f0p2 + fv0_z*rs03)/f0p2 - 
            2*fv0_z*(1 - rs01)*(-fv0_x**2 - fv0_y**2)/f0p4)]])
    # end der_Tan_by_xv<|MERGE_RESOLUTION|>--- conflicted
+++ resolved
@@ -578,59 +578,10 @@
     return quaternion_product(omegadt2quat(omegadt), quat)
 
 
-<<<<<<< HEAD
-def get_triad(coordinates_def, frame_of_reference_delta, twist=None, n_nodes=3, ordering=np.array([0, 2, 1])):
-    """
-    Generates two unit vectors in body FoR that define the local FoR for
-    a beam element. These vectors are calculated using `frame_of_reference_delta`
-    :return:
-    """
-    # now, calculate tangent vector (and coefficients of the polynomial
-    # fit just in case)
-    tangent, polyfit = tangent_vector(
-        coordinates_def,
-        ordering)
-    normal = np.zeros_like(tangent)
-    binormal = np.zeros_like(tangent)
-
-    # v_vector is the vector with origin the FoR node and delta
-    # equals frame_of_reference_delta
-    for inode in range(n_nodes):
-        v_vector = frame_of_reference_delta[inode, :]
-        normal[inode, :] = unit_vector(np.cross(
-                                                tangent[inode, :],
-                                                v_vector
-                                                )
-                                           )
-        binormal[inode, :] = -unit_vector(np.cross(
-                                                tangent[inode, :],
-                                                normal[inode, :]
-                                                        )
-                                              )
-
-    if twist is not None:
-        raise NotImplementedError('Structural twist is not yet supported in algebra.get_triad, but it is in beamstructures.py')
-    # # we apply twist now
-    # for inode in range(self.n_nodes):
-    #     if not self.structural_twist[inode] == 0.0:
-    #         rotation_mat = algebra.rotation_matrix_around_axis(tangent[inode, :],
-    #                                                            self.structural_twist[inode])
-    #         normal[inode, :] = np.dot(rotation_mat, normal[inode, :])
-    #         binormal[inode, :] = np.dot(rotation_mat, binormal[inode, :])
-
-    return tangent, binormal, normal
-
-
-def der_CquatT_by_v(q,v):
-    '''
-    Being C=C(quat) the rotational matrix depending on the quaternion q and
-    defined as C=quat2rot(q).T, the function returns the derivative, w.r.t. the
-=======
 def der_Cquat_by_v(q,v):
     '''
     Being C=C(quat) the rotational matrix depending on the quaternion q and 
     defined as C=quat2rotation(q), the function returns the derivative, w.r.t. the
->>>>>>> e1029edd
     quanternion components, of the vector dot(C,v), where v is a constant 
     vector.
     The elements of the resulting derivative matrix D are ordered such that:
