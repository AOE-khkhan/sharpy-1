import pickle
import sharpy.utils.cout_utils as cout


def main(args=None, sharpy_input_dict=None):
    """
    Main ``SHARPy`` routine

    This is the main ``SHARPy`` routine.
    It starts the solution process by reading the settings that are
    included in the ``.solver.txt`` file that is parsed
    as an argument, or an equivalent dictionary given as ``sharpy_input_dict``.
    It reads the solvers specific settings and runs them in order

    Args:
        args (str): ``.solver.txt`` file with the problem information and settings
        sharpy_input_dict (dict): ``dict`` with the same contents as the
            ``solver.txt`` file would have.

    Returns:
        ``PreSharpy`` class object

    """
    import time
    import argparse

    import sharpy.utils.input_arg as input_arg
    import sharpy.utils.solver_interface as solver_interface
    from sharpy.presharpy.presharpy import PreSharpy
    from sharpy.utils.cout_utils import start_writer, finish_writer
    # Loading solvers and postprocessors
    import sharpy.solvers
    import sharpy.postproc
    import sharpy.generators
    import sharpy.controllers
    # ------------

    # output writer
    start_writer()
    # timing
    t = time.process_time()
    t0_wall = time.perf_counter()

    if sharpy_input_dict is None:
        parser = argparse.ArgumentParser(prog='SHARPy', description=
        """This is the executable for Simulation of High Aspect Ratio Planes.\n
        Imperial College London 2019""")
        parser.add_argument('input_filename', help='path to the *.solver.txt input file', type=str, default='')
        parser.add_argument('-r', '--restart', help='restart the solution with a given snapshot', type=str, default=None)
        parser.add_argument('-d', '--docs', help='generates the solver documentation in the specified location. Code does not execute if running this flag', action='store_true')
        if args is not None:
            args = parser.parse_args(args[1:])
        else:
            args = parser.parse_args()

        if args.docs:
            import sharpy.utils.generator_interface as generator_interface
            import sharpy.utils.docutils as docutils

<<<<<<< HEAD
    if args.docs:
        import sharpy.utils.docutils as docutils
        docutils.generate_documentation()
        return 0
=======
            solver_interface.output_documentation()
            generator_interface.output_documentation()
            docutils.output_documentation_algebra()
            return 0

        if args.input_filename == '':
            parser.error('input_filename is a required argument of sharpy.')
        settings = input_arg.read_settings(args)
        if args.restart is None:
            # run preSHARPy
            data = PreSharpy(settings)
        else:
            try:
                with open(args.restart, 'rb') as restart_file:
                    data = pickle.load(restart_file)
            except FileNotFoundError:
                raise FileNotFoundError('The file specified for the snapshot \
                    restart (-r) does not exist. Please check.')
>>>>>>> 8f5bbe89

            # update the settings
            data.update_settings(settings)
    else:
        # Case for input from dictionary
        settings = input_arg.read_settings(args)
        # run preSHARPy
        data = PreSharpy(settings)

    # Loop for the solvers specified in *.solver.txt['SHARPy']['flow']
    for solver_name in settings['SHARPy']['flow']:
        solver = solver_interface.initialise_solver(solver_name)
        solver.initialise(data)
        data = solver.run()

    cpu_time = time.process_time() - t
    wall_time = time.perf_counter() - t0_wall
    cout.cout_wrap('FINISHED - Elapsed time = %f6 seconds' % wall_time, 2)
    cout.cout_wrap('FINISHED - CPU process time = %f6 seconds' % cpu_time, 2)
    finish_writer()
    return data<|MERGE_RESOLUTION|>--- conflicted
+++ resolved
@@ -53,20 +53,10 @@
         else:
             args = parser.parse_args()
 
-        if args.docs:
-            import sharpy.utils.generator_interface as generator_interface
-            import sharpy.utils.docutils as docutils
-
-<<<<<<< HEAD
     if args.docs:
         import sharpy.utils.docutils as docutils
         docutils.generate_documentation()
         return 0
-=======
-            solver_interface.output_documentation()
-            generator_interface.output_documentation()
-            docutils.output_documentation_algebra()
-            return 0
 
         if args.input_filename == '':
             parser.error('input_filename is a required argument of sharpy.')
@@ -81,7 +71,6 @@
             except FileNotFoundError:
                 raise FileNotFoundError('The file specified for the snapshot \
                     restart (-r) does not exist. Please check.')
->>>>>>> 8f5bbe89
 
             # update the settings
             data.update_settings(settings)
